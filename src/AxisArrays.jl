--- conflicted
+++ resolved
@@ -1,12 +1,8 @@
 module AxisArrays
 
-<<<<<<< HEAD
 using Requires
 
-export AxisArray, Axis, Interval, axisnames
-=======
 export AxisArray, Axis, Interval, axisnames, axisdim, axes
->>>>>>> a3eb2240
 
 include("core.jl")
 include("intervals.jl")
